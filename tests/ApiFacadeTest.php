<?php

namespace Enl\Flysystem\Cloudinary\Test;

use Enl\Flysystem\Cloudinary\ApiFacade;

/**
 * Class ApiFacadeTest
 * Almost all the tests here a very simple just because
 * ApiFacade delegates everything to different parts of Cloudinary API library
 * @package Enl\Flysystem\Cloudinary\Test
 */
class ApiFacadeTest extends \PHPUnit_Framework_TestCase
{
    public static function setUpBeforeClass()
    {
        require_once __DIR__ . '/fixtures/functions.php';
    }

    public static $cloudinary_url_result;

    public static $fopen_result;

    public function testContent()
    {
        self::$cloudinary_url_result = 'something';
        self::$fopen_result = $expected = 'test';

<<<<<<< HEAD
        $api = m::mock('Enl\Flysystem\Cloudinary\ApiFacade[url]', []);
        $api->shouldReceive('url')->with('path', [])->andReturn('something')->once();
=======
        $api = new ApiFacade();
>>>>>>> f52ee355

        $this->assertEquals($expected, $api->content('path'));
    }

    public function testUrl()
    {
        self::$cloudinary_url_result = $expected = 'test';

        $api = new ApiFacade();

        $this->assertEquals($expected, $api->url('path'));
    }

    public function testConfigure()
    {
        $api = new ApiFacade();
        $api->configure(['upload_preset' => 'preset']);

        $actual = \Cloudinary::config_get('upload_preset');

        $this->assertEquals('preset', $actual);
    }

    public function testSetUploadPreset()
    {
        $api = new ApiFacade();
        $api->setUploadPreset('preset');

        $this->assertEquals('preset', \Cloudinary::config_get('upload_preset'));
    }
}<|MERGE_RESOLUTION|>--- conflicted
+++ resolved
@@ -26,12 +26,7 @@
         self::$cloudinary_url_result = 'something';
         self::$fopen_result = $expected = 'test';
 
-<<<<<<< HEAD
-        $api = m::mock('Enl\Flysystem\Cloudinary\ApiFacade[url]', []);
-        $api->shouldReceive('url')->with('path', [])->andReturn('something')->once();
-=======
         $api = new ApiFacade();
->>>>>>> f52ee355
 
         $this->assertEquals($expected, $api->content('path'));
     }
