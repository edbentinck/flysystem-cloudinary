--- conflicted
+++ resolved
@@ -107,14 +107,9 @@
     }
 
     /**
-<<<<<<< HEAD
-     * @param string $publicId
-     * @param string $newPublicId
-=======
      * @param string $path
      * @param string $newPath
      *
->>>>>>> f52ee355
      * @return array
      */
     public function rename($path, $newPath)
@@ -130,22 +125,13 @@
     /**
      * Returns content of file with given public id.
      *
-<<<<<<< HEAD
-     * @param string $publicId
+     * @param string $path
      * @param array $transformations
      * @return resource
      */
-    public function content($publicId, array $transformations = [])
+    public function content($path, array $transformations = [])
     {
-        return fopen($this->url($publicId, $transformations), 'r');
-=======
-     * @param string $path
-     * @return resource
-     */
-    public function content($path)
-    {
-        return fopen($this->url($path), 'r');
->>>>>>> f52ee355
+        return fopen($this->url($path, $transformations), 'r');
     }
 
     /**
